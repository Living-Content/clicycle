"""Tests for the prompts module."""

from unittest.mock import patch

import click
import pytest

from clicycle import Clicycle, select_from_list


class TestSelectFromList:
    """Test the select_from_list function."""

    @patch("clicycle.prompts.click.prompt")
    def test_select_from_list_basic(self, mock_prompt):
        """Test basic select_from_list functionality."""
        mock_prompt.return_value = 2
        options = ["apple", "banana", "cherry"]

        result = select_from_list("fruit", options)

        assert result == "banana"
        mock_prompt.assert_called_once()

    @patch("clicycle.prompts.click.prompt")
    def test_select_from_list_with_default(self, mock_prompt):
        """Test select_from_list with default option."""
        mock_prompt.return_value = 1  # User selects default
        options = ["apple", "banana", "cherry"]

        result = select_from_list("fruit", options, default="apple")

        assert result == "apple"
        # Should be called with default_index=1 (1-based)
        call_args = mock_prompt.call_args
        assert call_args[1]["default"] == 1

    @patch("clicycle.prompts.click.prompt")
    def test_select_from_list_with_custom_cli(self, mock_prompt):
        """Test select_from_list with custom CLI instance."""
        mock_prompt.return_value = 3
        options = ["red", "green", "blue"]
        custom_cli = Clicycle(app_name="TestApp")

        result = select_from_list("color", options, cli=custom_cli)

        assert result == "blue"

    @patch("clicycle.prompts.click.prompt")
    def test_select_from_list_invalid_choice_low(self, mock_prompt):
        """Test select_from_list with choice too low."""
        mock_prompt.return_value = 0
        options = ["apple", "banana", "cherry"]

        with pytest.raises(click.UsageError, match="Invalid selection"):
            select_from_list("fruit", options)

    @patch("clicycle.prompts.click.prompt")
    def test_select_from_list_invalid_choice_high(self, mock_prompt):
        """Test select_from_list with choice too high."""
        mock_prompt.return_value = 4
        options = ["apple", "banana", "cherry"]

        with pytest.raises(click.UsageError, match="Invalid selection"):
            select_from_list("fruit", options)

    @patch("clicycle.prompts.click.prompt")
    def test_select_from_list_default_not_in_options(self, mock_prompt):
        """Test select_from_list when default is not in options."""
        mock_prompt.return_value = 2
        options = ["apple", "banana", "cherry"]

        result = select_from_list("fruit", options, default="orange")

        assert result == "banana"
        # Should be called without default since "orange" not in options
        call_args = mock_prompt.call_args
        assert call_args[1].get("default") is None

    @patch("clicycle.prompts.Clicycle.prompt")
    @patch("clicycle.prompts.Clicycle.info")
    def test_select_from_list_value_error_safety(self, mock_info, mock_prompt):
        """Test ValueError safety in select_from_list."""
        # This tests the ValueError exception handling in line 28-29
        mock_info.return_value = None  # Use the mock parameter
        mock_prompt.return_value = 1
        options = ["apple", "banana"]

<<<<<<< HEAD
        # Verify info is called for displaying options
        mock_info.return_value = None

=======
>>>>>>> d5b977b2
        # Even though we set default to "banana", the mock will simulate
        # the case where index() might fail (though it shouldn't in normal use)
        result = select_from_list("fruit", options, default="banana")

        assert result == "apple"  # Returns first option based on mock
        assert mock_info.called  # Verify info was used

    @patch("clicycle.prompts.click.prompt")
    def test_select_from_list_empty_options(self, mock_prompt):
        """Test select_from_list with empty options list."""
        mock_prompt.return_value = 1
        options = []

        with pytest.raises(click.UsageError, match="Invalid selection"):
            select_from_list("item", options)

    @patch("clicycle.prompts.click.prompt")
    def test_select_from_list_single_option(self, mock_prompt):
        """Test select_from_list with single option."""
        mock_prompt.return_value = 1
        options = ["only_choice"]

        result = select_from_list("item", options)

        assert result == "only_choice"<|MERGE_RESOLUTION|>--- conflicted
+++ resolved
@@ -86,12 +86,6 @@
         mock_prompt.return_value = 1
         options = ["apple", "banana"]
 
-<<<<<<< HEAD
-        # Verify info is called for displaying options
-        mock_info.return_value = None
-
-=======
->>>>>>> d5b977b2
         # Even though we set default to "banana", the mock will simulate
         # the case where index() might fail (though it shouldn't in normal use)
         result = select_from_list("fruit", options, default="banana")
